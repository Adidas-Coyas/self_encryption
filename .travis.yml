--- conflicted
+++ resolved
@@ -10,10 +10,7 @@
     - 1.0.0-beta
     - nightly
 before_install:
-<<<<<<< HEAD
-=======
     - sudo apt-get update -qq
->>>>>>> 49612739
     - sudo apt-get install -qq libcurl4-openssl-dev libelf-dev libdw-dev binutils-dev 
 install:
 - wget https://github.com/jedisct1/libsodium/releases/download/1.0.0/libsodium-1.0.0.tar.gz

// Copyright 2015 MaidSafe.net limited.
//
// This SAFE Network Software is licensed to you under (1) the MaidSafe.net Commercial License,
// version 1.0 or later, or (2) The General Public License (GPL), version 3, depending on which
// licence you accepted on initial access to the Software (the "Licences").
//
// By contributing code to the SAFE Network Software, or to this project generally, you agree to be
// bound by the terms of the MaidSafe Contributor Agreement, version 1.0.  This, along with the
// Licenses can be found in the root directory of this project at LICENSE, COPYING and CONTRIBUTOR.
//
// Unless required by applicable law or agreed to in writing, the Safe Network Software distributed
// under the GPL Licence is distributed on an "AS IS" BASIS, WITHOUT WARRANTIES OR CONDITIONS OF ANY
// KIND, either express or implied.
//
// Please review the Licences for the specific language governing permissions and limitations
// relating to use of the SAFE Network Software.

//! A file **content** self encryptor
//!
//! This library will provide convergent encryption on file based data and produce a `DataMap` type
//! and several chunks of data. Each chunk is max 1Mb in size and has a name. This name is the
//! `Sha512` of the content, this allows the chunks to be confirmed. If size and hash
//! checks are utilised, a high degree of certainty in the validity of the data can be expected.
//!
//! [Project github page](https://github.com/dirvine/self_encryption)
//!
//! # Use
//!
//! To use this lib you must implement a trait with two functions, these are to allow `get_chunk`
//! and `put_chunk` from storage. This must be set up by implementing the Storage trait (see below);
//!
//! The trait can allow chunks to be stored in a key value store, disk, vector (as per example
//! below), or a network based DHT.
//!
//! # Examples
//!
//! This is a simple setup for a memory based chunk store. A working implementation can be found
//! in the test crate of this project.
//!
//! ```
//! # #![allow(dead_code)]
//! extern crate self_encryption;
//! use std::sync::{Arc, Mutex};
//!
//! struct Entry {
//!     name: Vec<u8>,
//!     data: Vec<u8>
//! }
//!
//! struct SimpleStorage {
//!     entries: Arc<Mutex<Vec<Entry>>>
//! }
//!
//! impl SimpleStorage {
//!     fn new() -> SimpleStorage {
//!         SimpleStorage { entries: Arc::new(Mutex::new(Vec::new())) }
//!     }
//! }
//!
//! impl self_encryption::Storage for SimpleStorage {
//!     fn get(&self, name: &[u8]) -> Vec<u8> {
//!         let lock = self.entries.lock().unwrap();
//!         for entry in lock.iter() {
//!             if entry.name == name {
//!                 return entry.data.to_vec();
//!             }
//!         }
//!         vec![]
//!     }
//!
//!     fn put(&self, name: Vec<u8>, data: Vec<u8>) {
//!         let mut lock = self.entries.lock().unwrap();
//!         lock.push(Entry {
//!             name: name,
//!             data: data,
//!         })
//!     }
//! }
//! ```
//!
//! Use of this setup would be to implement a self encryptor e.g. `let mut se =
//! SelfEncryptor::new(my_storage, datamap::DataMap::None);`
//!
//! Then call write (and read after write)…etc… on the encryptor. The `close()` method will
//! return a `DataMap`. This can be passed to create a new encryptor to access the content
//! `let data_map = se.close();`
//!
//! This is then used to open the data content in future sessions; e.g. `let mut self_encryptor =
//! SelfEncryptor::new(my_storage, data_map);` where the `data_map` is the object returned
//! from the `close()` call of previous use of this file content via the self_encryptor. Storage of
//! the `DataMap` is out with the scope of this library and must be implemented by the user.

#![doc(html_logo_url =
           "https://raw.githubusercontent.com/maidsafe/QA/master/Images/maidsafe_logo.png",
       html_favicon_url = "http://maidsafe.net/img/favicon.ico",
       html_root_url = "http://maidsafe.github.io/self_encryption")]

// For explanation of lint checks, run `rustc -W help` or see
// https://github.com/maidsafe/QA/blob/master/Documentation/Rust%20Lint%20Checks.md
#![forbid(bad_style, exceeding_bitshifts, mutable_transmutes, no_mangle_const_items,
          unknown_crate_types, warnings)]
#![deny(deprecated, drop_with_repr_extern, improper_ctypes, missing_docs,
        non_shorthand_field_patterns, overflowing_literals, plugin_as_library,
        private_no_mangle_fns, private_no_mangle_statics, stable_features, unconditional_recursion,
        unknown_lints, unsafe_code, unused, unused_allocation, unused_attributes,
        unused_comparisons, unused_features, unused_parens, while_true)]
#![warn(trivial_casts, trivial_numeric_casts, unused_extern_crates, unused_import_braces,
        unused_qualifications, unused_results)]
#![allow(box_pointers, fat_ptr_transmutes, missing_copy_implementations,
         missing_debug_implementations, variant_size_differences)]

#![cfg_attr(feature="clippy", feature(plugin))]
#![cfg_attr(feature="clippy", plugin(clippy))]
#![cfg_attr(feature="clippy", deny(clippy))]
#![cfg_attr(feature="clippy", deny(clippy_pedantic))]

extern crate asynchronous;
extern crate flate2;
#[macro_use]
#[allow(unused_extern_crates)]  // Only using macros from maidsafe_utilites
extern crate maidsafe_utilities;
extern crate memmap;
extern crate rand;
extern crate rustc_serialize;
extern crate sodiumoxide;

pub mod test_helpers;
mod encryption;
mod datamap;

use std::cmp;
use std::collections::BTreeSet;
use std::error::Error;
use std::fmt::{self, Debug, Formatter};
use std::io::{self, ErrorKind, Read, Result, Write};
use std::iter::repeat;
use std::ops::{Deref, DerefMut, Index, IndexMut};
use std::sync::{Arc, Once, ONCE_INIT};

use asynchronous::{ControlFlow, Deferred};
use encryption::{IV_SIZE, Iv, KEY_SIZE, Key, decrypt, encrypt};
use flate2::Compression;
use flate2::read::DeflateDecoder;
use flate2::write::DeflateEncoder;
use memmap::{Mmap, Protection};
use sodiumoxide::crypto::hash::sha512;

pub use datamap::{DataMap, ChunkDetails};

const HASH_SIZE: usize = sha512::DIGESTBYTES;
const PAD_SIZE: usize = (HASH_SIZE * 3) - KEY_SIZE - IV_SIZE;
const MAX_IN_MEMORY_SIZE: usize = 50 * (1 << 20);

/// MAX_MEMORY_MAP_SIZE defined as 1GB.
pub const MAX_MEMORY_MAP_SIZE: usize = 1 << 30;
/// MAX_CHUNK_SIZE defined as 1MB.
pub const MAX_CHUNK_SIZE: u32 = 1024 * 1024;
/// MIN_CHUNK_SIZE defined as 1KB.
pub const MIN_CHUNK_SIZE: u32 = 1024;

struct Pad(pub [u8; PAD_SIZE]);

// Helper function to XOR a data with a pad (pad will be rotated to fill the length)
fn xor(data: &[u8], &Pad(pad): &Pad) -> Vec<u8> {
    data.iter().zip(pad.iter().cycle()).map(|(&a, &b)| a ^ b).collect()
}

#[derive(Debug, PartialEq, Eq, PartialOrd, Ord)]
enum ChunkStatus {
    ToBeHashed,
    ToBeEncrypted,
    AlreadyEncrypted,
}

#[derive(Debug, PartialEq, Eq, PartialOrd, Ord)]
enum ChunkLocation {
    InSequencer,
    Remote,
}

#[derive(Debug, PartialEq, Eq, PartialOrd, Ord)]
struct Chunk {
    number: u32,
    status: ChunkStatus,
    location: ChunkLocation,
}

/// Optionally create a sequence of bytes via a vector or memory map.
pub struct Sequencer {
    vector: Option<Vec<u8>>,
    mmap: Option<Mmap>,
}

#[cfg_attr(feature="clippy", allow(len_without_is_empty))]
impl Sequencer {
    /// Initialise as a vector.
    pub fn new_as_vector() -> Sequencer {
        Sequencer {
            vector: Some(Vec::with_capacity(MAX_IN_MEMORY_SIZE)),
            mmap: None,
        }
    }

    /// Initialise as a memory map
    pub fn new_as_mmap() -> Result<Sequencer> {
        Ok(Sequencer {
            vector: None,
            mmap: Some(try!(Mmap::anonymous(MAX_MEMORY_MAP_SIZE, Protection::ReadWrite))),
        })
    }

    /// Return the current length of the sequencer.
    pub fn len(&self) -> usize {
        match self.vector {
            Some(ref vector) => vector.len(),
            None => {
                match self.mmap {
                    Some(ref mmap) => mmap.len(),
                    None => 0usize,
                }
            }
        }
    }

    #[allow(unsafe_code)]
    /// Initialise with the Sequencer with 'content'.
    pub fn init(&mut self, content: &[u8]) {
        match self.vector {
            Some(ref mut vector) => {
                for ch in content {
                    vector.push(*ch);
                }
            }
            None => {
                if let Some(ref mut mmap) = self.mmap {
                    let _ = unsafe { mmap.as_mut_slice() }.write_all(&content[..]);
                }
            }
        }
    }

    /// Truncate internal object to given size. Note that this affects the vector only since the
    /// memory map is a fixed size.
    pub fn truncate(&mut self, size: usize) {
        if let Some(ref mut vector) = self.vector {
            vector.truncate(size);
        }
    }

    #[allow(unsafe_code)]
    /// Create a memory map if we haven't already done so.
    pub fn create_mapping(&mut self) -> Result<()> {
        if self.mmap.is_some() {
            return Ok(());
        }
        match self.vector {
            Some(ref mut vector) => {
                let mut mmap = match Mmap::anonymous(MAX_MEMORY_MAP_SIZE, Protection::ReadWrite) {
                    Ok(mmap) => mmap,
                    Err(error) => return Err(error),
                };
                let _ = unsafe { mmap.as_mut_slice() }.write_all(&vector[..]);
                vector.clear();
                self.mmap = Some(mmap);
            }
            None => return Err(io::Error::new(ErrorKind::WriteZero, "Failed to create mapping")),
        };

        if self.mmap.is_some() {
            self.vector = None;
        }
        Ok(())
    }

    /// If we are a vector return the vector otherwise return empty vector.
    pub fn to_vec(&self) -> Vec<u8> {
        match self.vector {
            Some(ref vector) => vector.clone(),
            None => Vec::<u8>::new(),
        }
    }
}

#[allow(unsafe_code)]
impl Index<usize> for Sequencer {
    type Output = u8;
    fn index(&self, index: usize) -> &u8 {
        match self.vector {
            Some(ref vector) => &vector[index],
            None => {
                match self.mmap {
                    Some(ref mmap) => unsafe { &mmap.as_slice()[index] },
                    None => panic!("Uninitialised"),
                }
            }
        }
    }
}

#[allow(unsafe_code)]
impl IndexMut<usize> for Sequencer {
    fn index_mut(&mut self, index: usize) -> &mut u8 {
        match self.vector {
            Some(ref mut vector) => &mut vector[index],
            None => {
                match self.mmap {
                    Some(ref mut mmap) => unsafe { &mut mmap.as_mut_slice()[index] },
                    None => panic!("Uninitialised"),
                }
            }
        }
    }
}

#[allow(unsafe_code)]
impl Deref for Sequencer {
    type Target = [u8];
    fn deref(&self) -> &[u8] {
        match self.vector {
            Some(ref vector) => &*vector,
            None => {
                match self.mmap {
                    Some(ref mmap) => unsafe { &mmap.as_slice() },
                    None => panic!("Uninitialised"),
                }
            }
        }
    }
}

#[allow(unsafe_code)]
impl DerefMut for Sequencer {
    fn deref_mut(&mut self) -> &mut [u8] {
        match self.vector {
            Some(ref mut vector) => &mut *vector,
            None => {
                match self.mmap {
                    Some(ref mut mmap) => unsafe { &mut *mmap.as_mut_slice() },
                    None => panic!("Uninitialised"),
                }
            }
        }
    }
}

impl Extend<u8> for Sequencer {
    fn extend<I>(&mut self, iterable: I)
        where I: IntoIterator<Item = u8>
    {
        if let Some(ref mut vector) = self.vector {
            vector.extend(iterable);
        }
    }
}

/// Storage traits of SelfEncryptor. Data stored in Storage is encrypted, name is the SHA512 hash
/// of content. Storage can be in-memory HashMap or disk based
pub trait Storage {
    /// Fetch the data bearing the name
    fn get(&self, name: &[u8]) -> Vec<u8>;
    /// Insert the data bearing the name.
    fn put(&self, name: Vec<u8>, data: Vec<u8>);
}

/// This is the encryption object and all file handling should be done using this object as the low
/// level mechanism to read and write *content*. This library has no knowledge of file metadata.
/// This is a library to ensure content is secured.
pub struct SelfEncryptor<S: Storage> {
    storage: Arc<S>,
    datamap: DataMap,
    chunks: Vec<Chunk>,
    sequencer: Sequencer,
    file_size: u64,
}

impl<S: Storage + Send + Sync + 'static> SelfEncryptor<S> {
    /// This is the only constructor for an encryptor object. Each SelfEncryptor is used for a
    /// single file. The parameters are a DataMap and Storage. If new file, use DataMap::None as
    /// first parameter. The get and put of Storage need to be implemented to allow the
    /// SelfEncryptor to store encrypted chunks and retrieve them when necessary.
    pub fn new(storage: Arc<S>, datamap: DataMap) -> SelfEncryptor<S> {
        initialise_sodiumoxide();
        let file_size = datamap.len();
        let mut sequencer;
        let mut chunks = vec![];

        if file_size <= MAX_IN_MEMORY_SIZE as u64 {
            sequencer = Sequencer::new_as_vector();
        } else {
            sequencer = unwrap_result!(Sequencer::new_as_mmap());
        }

        match datamap {
            DataMap::Content(ref content) => {
                sequencer.init(content);
                chunks.push(Chunk {
                    number: 0,
                    status: ChunkStatus::AlreadyEncrypted,
                    location: ChunkLocation::Remote,
                })
            }
            DataMap::Chunks(ref data_map_chunks) => {
                for chunk in data_map_chunks.iter() {
                    chunks.push(Chunk {
                        number: chunk.chunk_num,
                        status: ChunkStatus::AlreadyEncrypted,
                        location: ChunkLocation::Remote,
                    });
                }
            }
            DataMap::None => {}
        }

        SelfEncryptor {
            storage: storage,
            datamap: datamap,
            chunks: chunks,
            sequencer: sequencer,
            file_size: file_size,
        }
    }

    /// This is an implementation of the get_storage function from example.
    pub fn get_storage(&self) -> Arc<S> {
        self.storage.clone()
    }

    /// Write method mirrors a posix type write mechanism. It loosely mimics a filesystem interface
    /// for easy connection to FUSE like programs as well as fine grained access to system level
    /// libraries for developers. The input data will be written from the specified position
    /// (starts from 0).
    #[cfg_attr(feature="clippy", allow(cast_possible_truncation))]
    pub fn write(&mut self, data: &[u8], position: u64) {
        if self.file_size < (data.len() as u64 + position) {
            let length = self.file_size;
            self.prepare_window(length, 0, false);
        }
        self.file_size = cmp::max(self.file_size, data.len() as u64 + position);
        if self.file_size > MAX_IN_MEMORY_SIZE as u64 &&
           self.sequencer.len() <= MAX_IN_MEMORY_SIZE {
            match self.sequencer.create_mapping() {
                Ok(()) => (),
                Err(_) => return,
            }
        }
        self.prepare_window(data.len() as u64, position, true);
        for (i, &byte) in data.iter().enumerate() {
            self.sequencer[position as usize + i] = byte;
        }
    }

    /// The returned content is read from the specified position with specified length. Trying to
    /// read beyond the file size will cause the self_encryptor to be truncated up and return
    /// content filled with 0u8 in the gap.  Any other unwritten gaps will also be filled with
    /// '0u8's.
    #[cfg_attr(feature="clippy", allow(cast_possible_truncation))]
    pub fn read(&mut self, position: u64, length: u64) -> Vec<u8> {
        self.prepare_window(length, position, false);
        let mut read = Vec::with_capacity(length as usize);
        for &byte in self.sequencer.iter().skip(position as usize).take(length as usize) {
            read.push(byte);
        }
        read
        // &self.sequencer[position as usize..(position+length) as usize]
    }

    /// This function returns a DataMap, which is the info required to recover encrypted content
    /// from data storage location.  Content temporarily held in self_encryptor will only get
    /// flushed into storage when this function gets called.
    #[cfg_attr(feature="clippy", allow(cast_possible_truncation))]
    pub fn close(&mut self) -> DataMap {
        // Call prepare_window for the full file size to force any missing chunks to be inserted
        // into self.chunks.
        let file_size = self.file_size;
        self.prepare_window(file_size, 0, false);

        if self.file_size < (3 * MIN_CHUNK_SIZE) as u64 {
            let mut content = self.sequencer.to_vec();
            content.truncate(self.file_size as usize);
            DataMap::Content(content)
        } else {
            // assert(self.get_num_chunks() > 2 && "Try to close with less than 3 chunks");
            let real_chunk_count = self.get_num_chunks();
            let mut datamap_chunks = vec![];
            let mut tmp_chunks = if self.datamap.has_chunks() {
                datamap_chunks = self.datamap.get_sorted_chunks();
                let mut cloned_chunks = datamap_chunks.clone();
                cloned_chunks.resize(real_chunk_count as usize, ChunkDetails::new());
                cloned_chunks
            } else {
                vec![ChunkDetails::new(); real_chunk_count as usize]
            };

            let mut deferred_hashes = Vec::new();
            for chunk in &self.chunks {
                let mut missing_pre_encryption_hash = true;
                if let Some(datamap_chunk) = datamap_chunks.get(chunk.number as usize) {
                    missing_pre_encryption_hash = datamap_chunk.pre_hash.is_empty()
                }
                if chunk.number < real_chunk_count &&
                   (chunk.status == ChunkStatus::ToBeHashed || missing_pre_encryption_hash ||
                    real_chunk_count == 3) {
                    let this_size = self.get_chunk_size(chunk.number) as usize;
                    let pos = self.get_start_end_positions(chunk.number).0;

                    let mut tmp = vec![0u8; this_size];
                    for (index, tmp_char) in tmp.iter_mut().enumerate() {
                        *tmp_char = self.sequencer[index + pos as usize];
                    }

                    let chunk_number = chunk.number;
                    deferred_hashes.push(Deferred::<_, String>::new(move || {
                        let sha512::Digest(name) = sha512::hash(&tmp[..]);
                        Ok((chunk_number, name, this_size))
                    }));
                }
            }
            if let Ok(result) = Deferred::vec_to_promise(deferred_hashes,
                                                         ControlFlow::ParallelCPUS)
                                    .sync() {
                for (chunk_number, name, this_size) in result {
                    tmp_chunks[chunk_number as usize].pre_hash.clear();
                    tmp_chunks[chunk_number as usize].pre_hash = name.to_vec();
                    tmp_chunks[chunk_number as usize].source_size = this_size as u64;
                    tmp_chunks[chunk_number as usize].chunk_num = chunk_number;
                    // assert(4096 == tmp_chunks[chunk.number].pre_hash.len() && "Hash size wrong");
                }
            }
            self.datamap = DataMap::Chunks(tmp_chunks.to_vec());
            for chunk in &mut self.chunks {
                if chunk.number < real_chunk_count && chunk.status == ChunkStatus::ToBeHashed {
                    chunk.status = ChunkStatus::ToBeEncrypted;
                }
            }
            let mut deferred_encryption = Vec::new();
            for chunk in &self.chunks {
                if chunk.number < real_chunk_count && chunk.status == ChunkStatus::ToBeEncrypted {
                    let this_size = self.get_chunk_size(chunk.number) as usize;
                    let pos = self.get_start_end_positions(chunk.number).0;

                    let mut tmp = vec![0u8; this_size];
                    for (index, tmp_char) in tmp.iter_mut().enumerate() {
                        *tmp_char = self.sequencer[index + pos as usize];
                    }

                    let storage = self.storage.clone();
                    let chunk_number = chunk.number;
                    let def = self.encrypt_chunk(chunk.number, tmp)
                                  .chain::<_, String, _>(move |res| {
                                      let content = unwrap_result!(res);
                                      let sha512::Digest(name) = sha512::hash(&content);
                                      storage.put(name.to_vec(), content);
                                      Ok((chunk_number, name))
                                  });
                    deferred_encryption.push(def);
                }
            }
            if let Ok(result) = Deferred::vec_to_promise(deferred_encryption,
                                                         ControlFlow::ParallelCPUS)
                                    .sync() {
                for (chunk_number, name) in result {
                    tmp_chunks[chunk_number as usize].hash = name.to_vec();
                }
            }

            for chunk in &mut self.chunks {
                if chunk.status == ChunkStatus::ToBeEncrypted {
                    chunk.status = ChunkStatus::AlreadyEncrypted;
                }
            }

            DataMap::Chunks(tmp_chunks)
        }
    }

    /// Truncate the self_encryptor to the specified size (if extended, filled with 0u8).
    // NOTE: Right now calls prepare_window with the full length of the truncated file
    // because chunk sizes may change. Chunks that don't change don't actually need any
    // treatment here so there's room for performance improvement, especially for large
    // files.
    #[cfg_attr(feature="clippy", allow(cast_possible_truncation))]
    pub fn truncate(&mut self, new_size: u64) -> bool {
        if self.file_size == new_size {
            return true;
        }
        let old_size = self.file_size;
        if new_size < old_size {
            self.prepare_window(new_size, 0, true);  // call before changing self.file_size
            self.file_size = new_size;
            self.sequencer.truncate(new_size as usize);
            let num_chunks = self.get_num_chunks();  // call with updated self.file_size
            self.chunks.truncate(num_chunks as usize);
        } else {
            if new_size > MAX_IN_MEMORY_SIZE as u64 && self.sequencer.len() <= MAX_IN_MEMORY_SIZE {
                match self.sequencer.create_mapping() {
                    Ok(()) => (),
                    Err(_) => return false,
                }
            }
            self.prepare_window(new_size, 0, true);  // call before changing self.file_size
            self.file_size = new_size;
        }

        true
    }

    /// Current file size as is known by encryptor.
    pub fn len(&self) -> u64 {
        self.file_size
    }

    /// Returns true if file size as is known by encryptor == 0.
    pub fn is_empty(&self) -> bool {
        self.file_size == 0
    }

    /// Prepare a sliding window to ensure there are enough chunk slots for writing, and to read in
    /// any absent chunks from external storage.
    #[cfg_attr(feature="clippy", allow(cast_possible_truncation))]
    fn prepare_window(&mut self, length: u64, position: u64, for_writing: bool) {
        if self.file_size < (3 * MIN_CHUNK_SIZE) as u64 {
            if length + position > self.sequencer.len() as u64 {
                let tmp_size = self.sequencer.len() as u64;
                self.sequencer.extend(repeat(0).take((length + position - tmp_size) as usize));
            }
            return;
        }

        let (chunk_indices, last_chunks_end_pos) = self.get_affected_chunk_indices(length,
                                                                                   position,
                                                                                   for_writing);
        let required_len = cmp::max(length + position, last_chunks_end_pos);
        if required_len > self.sequencer.len() as u64 {
            let current_len = self.sequencer.len() as u64;
            self.sequencer.extend(repeat(0).take((required_len - current_len) as usize));
        }

        // [TODO]: Thread next - 2015-02-28 06:09pm
        let mut vec_deferred = Vec::new();
        for i in &chunk_indices {
            let mut chunk_index = None;
            for (index, chunk) in self.chunks.iter().enumerate() {
                if chunk.number == *i {
                    let pos = self.get_start_end_positions(*i).0;
                    if chunk.location == ChunkLocation::Remote {
                        vec_deferred.push(self.decrypt_chunk(*i)
                                              .chain::<_, String, _>(move |res| {
                                                  Ok((pos, unwrap_result!(res)))
                                              }));
                    }
                    chunk_index = Some(index);
                    break;
                }
            }
            match chunk_index {
                Some(index) => {
                    self.chunks[index].location = ChunkLocation::InSequencer;
                    if for_writing {
                        self.chunks[index].status = ChunkStatus::ToBeHashed;
                    }
                }
                None => {
                    self.chunks.push(Chunk {
                        number: *i,
                        status: ChunkStatus::ToBeHashed,
                        location: ChunkLocation::InSequencer,
                    });
                }
            }
        }
        for (pos, vec) in unwrap_result!(Deferred::vec_to_promise(vec_deferred,
                                                                  ControlFlow::ParallelCPUS)
                                             .sync()) {
            let mut pos_aux = pos;
            for &byte in &vec {
                self.sequencer[pos_aux as usize] = byte;
                pos_aux += 1;
            }
        }
    }

    // This returns the indices of all chunks which are affected by a read (possibly need retrieving
    // and decrypting) or a write (need retrieved and decrypted if previously stored and flagged for
    // encryption).  It also returns the last chunk's end position, since the sequencer may need
    // extended up to this size.
    fn get_affected_chunk_indices(&self,
                                  length: u64,
                                  position: u64,
                                  for_writing: bool)
                                  -> (BTreeSet<u32>, u64) {
        assert!(self.file_size >= (3 * MIN_CHUNK_SIZE) as u64);
        if self.file_size < (3 * MAX_CHUNK_SIZE) as u64 {
            return ((0..3).collect::<BTreeSet<_>>(),
                    self.get_start_end_positions(2).1);
        }

        let begin = self.get_chunk_number(position);
        let end = self.get_chunk_number(position + length - 1) + 1;
        let mut indices = (begin..end).collect::<BTreeSet<_>>();

        if !for_writing {
            return (indices, self.get_start_end_positions(end - 1).1);
        }

        // Since we're writing, we need the next two chunks also, as they will need re-encrypting
        let num_chunks = self.get_num_chunks();
        for i in 0..2 {
            let _ = indices.insert((end + i) % num_chunks);
        }
        // Safe to just unwrap here, since `last()` can't return `None`.
        let last_chunk = *unwrap_option!(indices.iter().last(), "");
        let last_chunks_end_pos = self.get_start_end_positions(last_chunk).1;

        // If the file was previously < (3*MAX_CHUNK_SIZE)+MIN_CHUNK_SIZE and the write increased
        // the file size, then chunks 0, 1, and 2 all need re-encrypted.  In this case, 0 and 1 will
        // just have been added in the for loop immediately above, so we only need to handle
        // chunk 2.  It only needs re-encrypted if its size has changed.
        if begin <= 2 || !self.datamap.has_chunks() {
            // We've already added `2` to the indices or the chunk wasn't previously encrypted.
            return (indices, last_chunks_end_pos);
        }

        let new_size = self.get_chunk_size(2) as u64;
        match self.datamap.get_sorted_chunks().get(2) {
            Some(datamap_chunk) => {
                if datamap_chunk.source_size != new_size {
                    let _ = indices.insert(2);
                }
            }
            None => unreachable!("If the datamap has _any_ chunks it should at least have three."),
        }
        (indices, last_chunks_end_pos)
    }

    fn get_pad_key_and_iv(&self, chunk_number: u32) -> (Pad, Key, Iv) {
        let n_1 = self.get_previous_chunk_number(chunk_number);
        let n_2 = self.get_previous_chunk_number(n_1);
        let sorted_chunks = self.datamap.get_sorted_chunks();
        let vec = &sorted_chunks[chunk_number as usize].pre_hash;
        let n_1_vec = &sorted_chunks[n_1 as usize].pre_hash;
        let n_2_vec = &sorted_chunks[n_2 as usize].pre_hash;

        let mut pad = [0u8; PAD_SIZE];
        for (i, &element) in vec.iter()
                                .chain(&n_1_vec[(KEY_SIZE + IV_SIZE)..HASH_SIZE])
                                .chain(&n_2_vec[..])
                                .enumerate() {
            pad[i] = element;
        }

        let mut key = [0u8; KEY_SIZE];
        for (i, &element) in n_1_vec[0..KEY_SIZE].iter().enumerate() {
            key[i] = element;
        }

        let mut iv = [0u8; IV_SIZE];
        for (i, &element) in n_1_vec[KEY_SIZE..(KEY_SIZE + IV_SIZE)].iter().enumerate() {
            iv[i] = element;
        }

        (Pad(pad), Key(key), Iv(iv))
    }

    /// Performs the decryption algorithm to decrypt chunk of data.
    fn decrypt_chunk(&self, chunk_number: u32) -> Deferred<Vec<u8>, String> {
        let name = &self.datamap.get_sorted_chunks()[chunk_number as usize].hash;
        // [TODO]: work out passing functors properly - 2015-03-02 07:00pm
        let (pad, key, iv) = self.get_pad_key_and_iv(chunk_number);
        let content = self.storage.get(name);

        Deferred::<Vec<u8>, String>::new(move || {
            let xor_result = xor(&content, &pad);
            match decrypt(&xor_result, &key, &iv) {
                Ok(decrypted) => {
                    let mut chunk = Vec::new();
                    let mut decoder = DeflateDecoder::new(&decrypted[..]);
                    match decoder.read_to_end(&mut chunk) {
                        Ok(size) => {
                            if size > 0 {
                                return Ok(chunk);
                            }
                            Err("Decompression failure".to_owned())
                        }
                        Err(error) => Err(error.description().to_owned()),
                    }
                }
                _ => Err(format!("Failed decrypting chunk {}", chunk_number)),
            }
        })
    }

    /// Performs encryption algorithm on chunk of data.
    fn encrypt_chunk(&self, chunk_number: u32, content: Vec<u8>) -> Deferred<Vec<u8>, String> {
        // [TODO]: work out passing functors properly - 2015-03-02 07:00pm
        let (pad, key, iv) = self.get_pad_key_and_iv(chunk_number);
        Deferred::<Vec<u8>, String>::new(move || {
            let mut encoder = DeflateEncoder::new(Vec::new(), Compression::Default);
            match encoder.write_all(&content[..]) {
                Ok(()) => {
                    match encoder.finish() {
                        Ok(compressed) => {
                            let encrypted = encrypt(&compressed, &key, &iv);
                            Ok(xor(&encrypted, &pad))
                        }
                        Err(error) => Err(error.description().to_owned()),
                    }
                }
                Err(error) => Err(error.description().to_owned()),
            }
        })
    }

    // Helper methods.

    /// Returns the number of chunks according to file size.
    #[cfg_attr(feature="clippy", allow(cast_possible_truncation))]
    fn get_num_chunks(&self) -> u32 {
        if self.file_size < (3 * MIN_CHUNK_SIZE as u64) {
            return 0;
        }
        if self.file_size < (3 * MAX_CHUNK_SIZE as u64) {
            return 3;
        }
        if self.file_size % MAX_CHUNK_SIZE as u64 == 0 {
            (self.file_size / MAX_CHUNK_SIZE as u64) as u32
        } else {
            ((self.file_size / MAX_CHUNK_SIZE as u64) + 1) as u32
        }
    }

    /// Returns the size of a chunk of data.
    #[cfg_attr(feature="clippy", allow(cast_possible_truncation))]
    fn get_chunk_size(&self, chunk_number: u32) -> u32 {
        if self.file_size < 3 * MIN_CHUNK_SIZE as u64 {
            return 0;
        }
        if self.file_size < 3 * MAX_CHUNK_SIZE as u64 {
            if chunk_number < 2 {
                return (self.file_size / 3) as u32;
            } else {
                return (self.file_size - (2 * (self.file_size / 3))) as u32;
            }
        }
        if chunk_number < self.get_num_chunks() - 2 {
            return MAX_CHUNK_SIZE;
        }
        let remainder = (self.file_size % MAX_CHUNK_SIZE as u64) as u32;
        let penultimate = (self.get_num_chunks() - 2) == chunk_number;
        if remainder == 0 {
            return MAX_CHUNK_SIZE;
        }
        if remainder < MIN_CHUNK_SIZE {
            if penultimate {
                MAX_CHUNK_SIZE - MIN_CHUNK_SIZE
            } else {
                MIN_CHUNK_SIZE + remainder
            }
        } else {
            if penultimate {
                MAX_CHUNK_SIZE
            } else {
                remainder
            }
        }
    }

    /// Returns the start and end positions of chunk data in the file.
    fn get_start_end_positions(&self, chunk_number: u32) -> (u64, u64) {
        if self.get_num_chunks() == 0 {
            return (0, 0);
        }
        let start;
        let last = (self.get_num_chunks() - 1) == chunk_number;
        if last {
            start = self.get_chunk_size(0) as u64 * (chunk_number as u64 - 1) +
                    self.get_chunk_size(chunk_number - 1) as u64;
        } else {
            start = self.get_chunk_size(0) as u64 * chunk_number as u64;
        }
        (start, (start + self.get_chunk_size(chunk_number) as u64))
    }

    fn get_previous_chunk_number(&self, chunk_number: u32) -> u32 {
        if self.get_num_chunks() == 0 {
            return 0;
        }
        (self.get_num_chunks() + chunk_number - 1) % self.get_num_chunks()
    }

    #[cfg_attr(feature="clippy", allow(cast_possible_truncation))]
    fn get_chunk_number(&self, position: u64) -> u32 {
        if self.get_num_chunks() == 0 {
            return 0;
        }

        let remainder = self.file_size % self.get_chunk_size(0) as u64;
        if remainder == 0 || remainder >= MIN_CHUNK_SIZE as u64 ||
           position < self.file_size - remainder - MIN_CHUNK_SIZE as u64 {
            return (position / self.get_chunk_size(0) as u64) as u32;
        }
        self.get_num_chunks() - 1
    }
}

impl<S: Storage + Send + Sync + 'static> Debug for SelfEncryptor<S> {
    fn fmt(&self, formatter: &mut Formatter) -> fmt::Result {
        try!(write!(formatter,
                    "SelfEncryptor {{\n    datamap: {:?}\n    chunks:\n",
                    self.datamap));
        for chunk in &self.chunks {
            try!(write!(formatter, "        {:?}\n", chunk))
        }
        write!(formatter, "    file_size: {}\n}}", self.file_size)
    }
}

fn initialise_sodiumoxide() {
    static INITIALISE_SODIUMOXIDE: Once = ONCE_INIT;
    INITIALISE_SODIUMOXIDE.call_once(|| assert!(sodiumoxide::init()));
}

#[cfg(test)]
mod test {
    use maidsafe_utilities::serialisation;
    use rand::distributions::{Range, Sample};
    use rand::{random, thread_rng};
    use std::sync::Arc;
    use super::*;
    use test_helpers::{random_bytes, SimpleStorage};

    fn check_file_size(se: &SelfEncryptor<SimpleStorage>, expected_file_size: u64) {
        assert_eq!(se.file_size, expected_file_size);
        if let DataMap::Chunks(ref chunk_details) = se.datamap {
            let chunks_cumulated_size = chunk_details.iter().fold(0u64, |acc, chunk| {
                acc + chunk.source_size
            });
            assert_eq!(chunks_cumulated_size, expected_file_size);
        }
    }

    #[test]
    fn xor() {
        let mut data: Vec<u8> = vec![];
        let mut pad = [0u8; super::PAD_SIZE];
        for _ in 0..800 {
            data.push(random::<u8>());
        }
        for ch in pad.iter_mut() {
            *ch = random::<u8>();
        }
        assert_eq!(data,
                   super::xor(&super::xor(&data, &super::Pad(pad)), &super::Pad(pad)));
    }

    #[test]
    fn write() {
        let my_storage = Arc::new(SimpleStorage::new());
        let mut se = SelfEncryptor::new(my_storage, DataMap::None);
        let size = 3;
        let offset = 5u32;
        let the_bytes = random_bytes(size);
        se.write(&the_bytes, offset as u64);
        check_file_size(&se, (size + offset as usize) as u64);
    }

    #[test]
    fn multiple_writes() {
        let my_storage = Arc::new(SimpleStorage::new());
        let mut se = SelfEncryptor::new(my_storage.clone(), DataMap::None);
        let size1 = 3;
        let size2 = 4;
        let part1 = random_bytes(size1);
        let part2 = random_bytes(size2);
        // Just testing multiple subsequent write calls
        se.write(&part1, 0);
        se.write(&part2, size1 as u64);
        // Let's also test an overwrite.. over middle bytes of part2
        se.write(&[4u8, 2], size1 as u64 + 1);
        check_file_size(&se, (size1 + size2) as u64);
        let data_map = se.close();
        se = SelfEncryptor::new(my_storage.clone(), data_map);
        let fetched = se.read(0, (size1 + size2) as u64);
        assert!(&fetched[..size1] == &part1[..]);
        assert_eq!(fetched[size1], part2[0]);
        assert!(&fetched[size1 + 1..size1 + 3] == &[4u8, 2][..]);
        assert!(&fetched[size1 + 3..] == &part2[3..]);
    }

    #[test]
    fn three_min_chunks_minus_one() {
        let my_storage = Arc::new(SimpleStorage::new());
        let data_map: DataMap;
        let bytes_len = (MIN_CHUNK_SIZE * 3) - 1;
        let the_bytes = random_bytes(bytes_len as usize);
        {
            let mut se = SelfEncryptor::new(my_storage.clone(), DataMap::None);
            se.write(&the_bytes, 0);
            assert_eq!(se.get_num_chunks(), 0);
            assert_eq!(se.chunks.len(), 0);
            assert_eq!(se.sequencer.len(), bytes_len as usize);
            check_file_size(&se, bytes_len as u64);
            match se.datamap {
                DataMap::Chunks(_) => panic!("shall not return DataMap::Chunks"),
                DataMap::Content(_) => panic!("shall not return DataMap::Content"),
                DataMap::None => {}
            }
            // check close
            data_map = se.close();
        }
        match data_map {
            DataMap::Chunks(_) => panic!("shall not return DataMap::Chunks"),
            DataMap::Content(ref content) => assert_eq!(content.len(), bytes_len as usize),
            DataMap::None => panic!("shall not return DataMap::None"),
        }
        // check read, write
        let mut new_se = SelfEncryptor::new(my_storage.clone(), data_map);
        let fetched = new_se.read(0, bytes_len as u64);
        assert_eq!(fetched, the_bytes);
    }

    #[test]
    fn three_min_chunks() {
        let my_storage = Arc::new(SimpleStorage::new());
        let data_map: DataMap;
        let the_bytes = random_bytes(MIN_CHUNK_SIZE as usize * 3);
        {
            let mut se = SelfEncryptor::new(my_storage.clone(), DataMap::None);
            se.write(&the_bytes, 0);
            // check helper functions
            assert_eq!(se.get_num_chunks(), 3);
            assert_eq!(se.get_chunk_size(0), 1024);
            assert_eq!(se.get_chunk_size(1), 1024);
            assert_eq!(se.get_chunk_size(2), 1024);
            assert_eq!(se.get_previous_chunk_number(0), 2);
            assert_eq!(se.get_previous_chunk_number(1), 0);
            assert_eq!(se.get_previous_chunk_number(2), 1);
            assert_eq!(se.get_start_end_positions(0).0, 0u64);
            assert_eq!(se.get_start_end_positions(0).1, MIN_CHUNK_SIZE as u64);
            assert_eq!(se.get_start_end_positions(1).0, MIN_CHUNK_SIZE as u64);
            assert_eq!(se.get_start_end_positions(1).1, 2 * MIN_CHUNK_SIZE as u64);
            assert_eq!(se.get_start_end_positions(2).0, 2 * MIN_CHUNK_SIZE as u64);
            assert_eq!(se.get_start_end_positions(2).1, 3 * MIN_CHUNK_SIZE as u64);
            check_file_size(&se, MIN_CHUNK_SIZE as u64 * 3);
            // check close
            data_map = se.close();
        }
        match data_map {
            DataMap::Chunks(ref chunks) => {
                assert_eq!(chunks.len(), 3);
                assert_eq!(my_storage.clone().num_entries(), 3);
                for chunk_detail in chunks.iter() {
                    assert!(my_storage.clone().has_chunk(&chunk_detail.hash));
                }
            }
            DataMap::Content(_) => panic!("shall not return DataMap::Content"),
            DataMap::None => panic!("shall not return DataMap::None"),
        }
        // check read, write
        let mut new_se = SelfEncryptor::new(my_storage.clone(), data_map);
        let fetched = new_se.read(0, MIN_CHUNK_SIZE as u64 * 3);
        assert!(fetched == the_bytes);
    }

    #[test]
    fn three_min_chunks_plus_one() {
        let my_storage = Arc::new(SimpleStorage::new());
        let data_map: DataMap;
        let bytes_len = (MIN_CHUNK_SIZE * 3) + 1;
        let the_bytes = random_bytes(bytes_len as usize);
        {
            let mut se = SelfEncryptor::new(my_storage.clone(), DataMap::None);
            se.write(&the_bytes, 0);
            assert_eq!(se.get_num_chunks(), 3);
            assert_eq!(se.get_chunk_size(0), 1024);
            assert_eq!(se.get_chunk_size(1), 1024);
            assert_eq!(se.get_chunk_size(2), 1025);
            assert_eq!(se.get_previous_chunk_number(0), 2);
            assert_eq!(se.get_previous_chunk_number(1), 0);
            assert_eq!(se.get_previous_chunk_number(2), 1);
            assert_eq!(se.get_start_end_positions(0).0, 0u64);
            assert_eq!(se.get_start_end_positions(0).1, MIN_CHUNK_SIZE as u64);
            assert_eq!(se.get_start_end_positions(1).0, MIN_CHUNK_SIZE as u64);
            assert_eq!(se.get_start_end_positions(1).1, 2 * MIN_CHUNK_SIZE as u64);
            assert_eq!(se.get_start_end_positions(2).0, 2 * MIN_CHUNK_SIZE as u64);
            assert_eq!(se.get_start_end_positions(2).1,
                       1 + 3 * MIN_CHUNK_SIZE as u64);
            check_file_size(&se, bytes_len as u64);
            // check close
            data_map = se.close();
        }
        match data_map {
            DataMap::Chunks(ref chunks) => {
                assert_eq!(chunks.len(), 3);
                assert_eq!(my_storage.clone().num_entries(), 3);
                for chunk_detail in chunks.iter() {
                    assert!(my_storage.clone().has_chunk(&chunk_detail.hash));
                }
            }
            DataMap::Content(_) => panic!("shall not return DataMap::Content"),
            DataMap::None => panic!("shall not return DataMap::None"),
        }
        // check read, write
        let mut new_se = SelfEncryptor::new(my_storage.clone(), data_map);
        let fetched = new_se.read(0, bytes_len as u64);
        assert!(fetched == the_bytes);
    }

    #[test]
    fn three_max_chunks() {
        let my_storage = Arc::new(SimpleStorage::new());
        let data_map: DataMap;
        let bytes_len = MAX_CHUNK_SIZE * 3;
        let the_bytes = random_bytes(bytes_len as usize);
        {
            let mut se = SelfEncryptor::new(my_storage.clone(), DataMap::None);
            se.write(&the_bytes, 0);
            assert_eq!(se.get_num_chunks(), 3);
            assert_eq!(se.get_chunk_size(0), MAX_CHUNK_SIZE);
            assert_eq!(se.get_chunk_size(1), MAX_CHUNK_SIZE);
            assert_eq!(se.get_chunk_size(2), MAX_CHUNK_SIZE);
            assert_eq!(se.get_previous_chunk_number(0), 2);
            assert_eq!(se.get_previous_chunk_number(1), 0);
            assert_eq!(se.get_previous_chunk_number(2), 1);
            assert_eq!(se.get_start_end_positions(0).0, 0u64);
            assert_eq!(se.get_start_end_positions(0).1, MAX_CHUNK_SIZE as u64);
            assert_eq!(se.get_start_end_positions(1).0, MAX_CHUNK_SIZE as u64);
            assert_eq!(se.get_start_end_positions(1).1, 2 * MAX_CHUNK_SIZE as u64);
            assert_eq!(se.get_start_end_positions(2).0, 2 * MAX_CHUNK_SIZE as u64);
            assert_eq!(se.get_start_end_positions(2).1, 3 * MAX_CHUNK_SIZE as u64);
            check_file_size(&se, bytes_len as u64);
            // check close
            data_map = se.close();
        }
        match data_map {
            DataMap::Chunks(ref chunks) => {
                assert_eq!(chunks.len(), 3);
                assert_eq!(my_storage.clone().num_entries(), 3);
                for chunk_detail in chunks.iter() {
                    assert!(my_storage.clone().has_chunk(&chunk_detail.hash));
                }
            }
            DataMap::Content(_) => panic!("shall not return DataMap::Content"),
            DataMap::None => panic!("shall not return DataMap::None"),
        }
        // check read, write
        let mut new_se = SelfEncryptor::new(my_storage.clone(), data_map);
        let fetched = new_se.read(0, bytes_len as u64);
        assert!(fetched == the_bytes);
    }

    #[test]
    fn three_max_chunks_plus_one() {
        let my_storage = Arc::new(SimpleStorage::new());
        let data_map: DataMap;
        let bytes_len = (MAX_CHUNK_SIZE * 3) + 1;
        let the_bytes = random_bytes(bytes_len as usize);
        {
            let mut se = SelfEncryptor::new(my_storage.clone(), DataMap::None);
            se.write(&the_bytes, 0);
            assert_eq!(se.get_num_chunks(), 4);
            assert_eq!(se.get_chunk_size(0), MAX_CHUNK_SIZE);
            assert_eq!(se.get_chunk_size(1), MAX_CHUNK_SIZE);
            assert_eq!(se.get_chunk_size(2), MAX_CHUNK_SIZE - MIN_CHUNK_SIZE);
            assert_eq!(se.get_chunk_size(3), MIN_CHUNK_SIZE + 1);
            assert_eq!(se.get_previous_chunk_number(0), 3);
            assert_eq!(se.get_previous_chunk_number(1), 0);
            assert_eq!(se.get_previous_chunk_number(2), 1);
            assert_eq!(se.get_previous_chunk_number(3), 2);
            assert_eq!(se.get_start_end_positions(0).0, 0u64);
            assert_eq!(se.get_start_end_positions(0).1, MAX_CHUNK_SIZE as u64);
            assert_eq!(se.get_start_end_positions(1).0, MAX_CHUNK_SIZE as u64);
            assert_eq!(se.get_start_end_positions(1).1, 2 * MAX_CHUNK_SIZE as u64);
            assert_eq!(se.get_start_end_positions(2).0, 2 * MAX_CHUNK_SIZE as u64);
            assert_eq!(se.get_start_end_positions(2).1,
                       ((3 * MAX_CHUNK_SIZE) - MIN_CHUNK_SIZE) as u64);
            assert_eq!(se.get_start_end_positions(3).0,
                       se.get_start_end_positions(2).1);
            assert_eq!(se.get_start_end_positions(3).1, bytes_len as u64);
            check_file_size(&se, bytes_len as u64);
            // check close
            data_map = se.close();
        }
        match data_map {
            DataMap::Chunks(ref chunks) => {
                assert_eq!(chunks.len(), 4);
                assert_eq!(my_storage.clone().num_entries(), 4);
                for chunk_detail in chunks.iter() {
                    assert!(my_storage.clone().has_chunk(&chunk_detail.hash));
                }
            }
            DataMap::Content(_) => panic!("shall not return DataMap::Content"),
            DataMap::None => panic!("shall not return DataMap::None"),
        }
        // check read and write
        let mut new_se = SelfEncryptor::new(my_storage.clone(), data_map);
        let fetched = new_se.read(0, bytes_len as u64);
        assert!(fetched == the_bytes);
    }

    #[test]
    fn seven_and_a_bit_max_chunks() {
        let my_storage = Arc::new(SimpleStorage::new());
        let data_map: DataMap;
        let bytes_len = (MAX_CHUNK_SIZE * 7) + 1024;
        let the_bytes = random_bytes(bytes_len as usize);
        {
            let mut se = SelfEncryptor::new(my_storage.clone(), DataMap::None);
            se.write(&the_bytes, 0);
            assert_eq!(se.get_num_chunks(), 8);
            assert_eq!(se.get_chunk_size(0), MAX_CHUNK_SIZE);
            assert_eq!(se.get_chunk_size(1), MAX_CHUNK_SIZE);
            assert_eq!(se.get_chunk_size(2), MAX_CHUNK_SIZE);
            assert_eq!(se.get_chunk_size(3), MAX_CHUNK_SIZE);
            assert_eq!(se.get_previous_chunk_number(0), 7);
            assert_eq!(se.get_previous_chunk_number(1), 0);
            assert_eq!(se.get_previous_chunk_number(2), 1);
            assert_eq!(se.get_previous_chunk_number(3), 2);
            assert_eq!(se.get_start_end_positions(0).0, 0u64);
            assert_eq!(se.get_start_end_positions(0).1, MAX_CHUNK_SIZE as u64);
            assert_eq!(se.get_start_end_positions(1).0, MAX_CHUNK_SIZE as u64);
            assert_eq!(se.get_start_end_positions(1).1, 2 * MAX_CHUNK_SIZE as u64);
            assert_eq!(se.get_start_end_positions(2).0, 2 * MAX_CHUNK_SIZE as u64);
            assert_eq!(se.get_start_end_positions(2).1, 3 * MAX_CHUNK_SIZE as u64);
            assert_eq!(se.get_start_end_positions(3).0, 3 * MAX_CHUNK_SIZE as u64);
            assert_eq!(se.get_start_end_positions(7).1,
                       ((7 * MAX_CHUNK_SIZE) as u64 + 1024));
            check_file_size(&se, bytes_len as u64);
            // check close
            data_map = se.close();
        }
        match data_map {
            DataMap::Chunks(ref chunks) => {
                assert_eq!(chunks.len(), 8);
                assert_eq!(my_storage.clone().num_entries(), 8);
                for chunk_detail in chunks.iter() {
                    assert!(my_storage.clone().has_chunk(&chunk_detail.hash));
                }
            }
            DataMap::Content(_) => panic!("shall not return DataMap::Content"),
            DataMap::None => panic!("shall not return DataMap::None"),
        }
        // check read and write
        let mut new_se = SelfEncryptor::new(my_storage.clone(), data_map);
        let fetched = new_se.read(0, bytes_len as u64);
        assert!(fetched == the_bytes);
    }

    #[test]
    fn large_file_one_byte_under_eleven_chunks() {
        let my_storage = Arc::new(SimpleStorage::new());
        let data_map: DataMap;
        let number_of_chunks: u32 = 11;
        let bytes_len = (MAX_CHUNK_SIZE as usize * number_of_chunks as usize) - 1;
        let the_bytes = random_bytes(bytes_len);
        {
            let mut se = SelfEncryptor::new(my_storage.clone(), DataMap::None);
            se.write(&the_bytes, 0);
            assert_eq!(se.get_num_chunks(), number_of_chunks);
            assert_eq!(se.get_previous_chunk_number(number_of_chunks),
                       number_of_chunks - 1);
            check_file_size(&se, bytes_len as u64);
            data_map = se.close();
        }
        match data_map {
            DataMap::Chunks(ref chunks) => {
                assert_eq!(chunks.len(), number_of_chunks as usize);
                assert_eq!(my_storage.clone().num_entries(), number_of_chunks as usize);
                for chunk_detail in chunks.iter() {
                    assert!(my_storage.clone().has_chunk(&chunk_detail.hash));
                }
            }
            DataMap::Content(_) => panic!("shall not return DataMap::Content"),
            DataMap::None => panic!("shall not return DataMap::None"),
        }
        let mut new_se = SelfEncryptor::new(my_storage.clone(), data_map);
        let fetched = new_se.read(0, bytes_len as u64);
        assert!(fetched == the_bytes);
    }

    #[test]
    fn large_file_one_byte_over_eleven_chunks() {
        let my_storage = Arc::new(SimpleStorage::new());
        let data_map: DataMap;
        let number_of_chunks: u32 = 11;
        let bytes_len = (MAX_CHUNK_SIZE as usize * number_of_chunks as usize) + 1;
        let the_bytes = random_bytes(bytes_len);
        {
            let mut se = SelfEncryptor::new(my_storage.clone(), DataMap::None);
            se.write(&the_bytes, 0);
            assert_eq!(se.get_num_chunks(), number_of_chunks + 1);
            assert_eq!(se.get_previous_chunk_number(number_of_chunks),
                       number_of_chunks - 1);
            check_file_size(&se, bytes_len as u64);
            data_map = se.close();
        }
        match data_map {
            DataMap::Chunks(ref chunks) => {
                assert_eq!(chunks.len(), number_of_chunks as usize + 1);
                assert_eq!(my_storage.clone().num_entries(),
                           number_of_chunks as usize + 1);
                for chunk_detail in chunks.iter() {
                    assert!(my_storage.clone().has_chunk(&chunk_detail.hash));
                }
            }
            DataMap::Content(_) => panic!("shall not return DataMap::Content"),
            DataMap::None => panic!("shall not return DataMap::None"),
        }
        let mut new_se = SelfEncryptor::new(my_storage.clone(), data_map);
        let fetched = new_se.read(0, bytes_len as u64);
        assert!(fetched == the_bytes);
    }

    #[test]
    fn large_file_size_1024_over_eleven_chunks() {
        // has been tested for 50 chunks
        let my_storage = Arc::new(SimpleStorage::new());
        let data_map: DataMap;
        let number_of_chunks: u32 = 11;
        let bytes_len = (MAX_CHUNK_SIZE as usize * number_of_chunks as usize) + 1024;
        let the_bytes = random_bytes(bytes_len);
        {
            let mut se = SelfEncryptor::new(my_storage.clone(), DataMap::None);
            se.write(&the_bytes, 0);
            assert_eq!(se.get_num_chunks(), number_of_chunks + 1);
            for i in 0..number_of_chunks {
                // preceding and next index, wrapped around
                let h = (i + number_of_chunks) % (number_of_chunks + 1);
                let j = (i + 1) % (number_of_chunks + 1);
                assert_eq!(se.get_chunk_size(i), MAX_CHUNK_SIZE);
                assert_eq!(se.get_previous_chunk_number(i), h);
                assert_eq!(se.get_start_end_positions(i).0,
                           i as u64 * MAX_CHUNK_SIZE as u64);
                assert_eq!(se.get_start_end_positions(i).1,
                           j as u64 * MAX_CHUNK_SIZE as u64);
            }
            assert_eq!(se.get_chunk_size(number_of_chunks), MIN_CHUNK_SIZE);
            assert_eq!(se.get_previous_chunk_number(number_of_chunks),
                       number_of_chunks - 1);
            assert_eq!(se.get_start_end_positions(number_of_chunks).0,
                       number_of_chunks as u64 * MAX_CHUNK_SIZE as u64);
            assert_eq!(se.get_start_end_positions(number_of_chunks).1,
                       ((number_of_chunks * MAX_CHUNK_SIZE) as u64 + 1024));
            check_file_size(&se, bytes_len as u64);
            // check close
            data_map = se.close();
        }
        match data_map {
            DataMap::Chunks(ref chunks) => {
                assert_eq!(chunks.len(), number_of_chunks as usize + 1);
                assert_eq!(my_storage.clone().num_entries(),
                           number_of_chunks as usize + 1);
                for chunk_detail in chunks.iter() {
                    assert!(my_storage.clone().has_chunk(&chunk_detail.hash));
                }
            }
            DataMap::Content(_) => panic!("shall not return DataMap::Content"),
            DataMap::None => panic!("shall not return DataMap::None"),
        }
        // check read and write
        let mut new_se = SelfEncryptor::new(my_storage.clone(), data_map);
        let fetched = new_se.read(0, bytes_len as u64);
        assert!(fetched == the_bytes);
    }

    #[test]
    fn five_and_extend_to_seven_plus_one() {
        let my_storage = Arc::new(SimpleStorage::new());
        let data_map: DataMap;
        let bytes_len = MAX_CHUNK_SIZE * 5;
        let the_bytes = random_bytes(bytes_len as usize);
        {
            let mut se = SelfEncryptor::new(my_storage.clone(), DataMap::None);
            se.write(&the_bytes, 0);
            check_file_size(&se, bytes_len as u64);
            se.truncate((7 * MAX_CHUNK_SIZE + 1) as u64);
            assert_eq!(se.get_num_chunks(), 8);
            check_file_size(&se, (7 * MAX_CHUNK_SIZE + 1) as u64);
            // check close
            data_map = se.close();
        }
        match data_map {
            DataMap::Chunks(ref chunks) => {
                assert_eq!(chunks.len(), 8);
                assert_eq!(my_storage.clone().num_entries(), 8);
                for chunk_detail in chunks.iter() {
                    assert!(my_storage.clone().has_chunk(&chunk_detail.hash));
                }
            }
            DataMap::Content(_) => panic!("shall not return DataMap::Content"),
            DataMap::None => panic!("shall not return DataMap::None"),
        }
    }

    #[test]
    fn truncate_three_max_chunks() {
        let storage = Arc::new(SimpleStorage::new());
        let data_map: DataMap;
        let bytes_len = MAX_CHUNK_SIZE * 3;
        let bytes = random_bytes(bytes_len as usize);
        {
            let mut se = SelfEncryptor::new(storage.clone(), DataMap::None);
            se.write(&bytes, 0);
            check_file_size(&se, bytes_len as u64);
            se.truncate(bytes_len as u64 - 24);
            assert_eq!(se.get_num_chunks(), 3);
            check_file_size(&se, bytes_len as u64 - 24);
            data_map = se.close();
        }
        assert_eq!(data_map.len(), bytes_len as u64 - 24);
        match data_map {
            DataMap::Chunks(ref chunks) => {
                assert_eq!(chunks.len(), 3);
                assert_eq!(storage.clone().num_entries(), 3);
                for chunk_detail in chunks.iter() {
                    assert!(storage.clone().has_chunk(&chunk_detail.hash));
                }
            }
            _ => panic!("datamap should be DataMap::Chunks"),
        }
        let mut se = SelfEncryptor::new(storage.clone(), data_map);
        let fetched = se.read(0, bytes_len as u64 - 24);
        assert!(&fetched[..] == &bytes[..(bytes_len - 24) as usize]);
    }

    #[test]
    fn truncate_from_datamap() {
        let storage = Arc::new(SimpleStorage::new());
        let bytes_len = MAX_CHUNK_SIZE * 3;
        let bytes = random_bytes(bytes_len as usize);
        let data_map: DataMap;
        {
            let mut se = SelfEncryptor::new(storage.clone(), DataMap::None);
            se.write(&bytes, 0);
            check_file_size(&se, bytes_len as u64);
            data_map = se.close();
        }
        let data_map2: DataMap;
        {
            // Start with an existing datamap.
            let mut se = SelfEncryptor::new(storage.clone(), data_map);
            se.truncate(bytes_len as u64 - 24);
            data_map2 = se.close();
        }
        assert_eq!(data_map2.len(), bytes_len as u64 - 24);
        match data_map2 {
            DataMap::Chunks(ref chunks) => {
                assert_eq!(chunks.len(), 3);
                assert_eq!(storage.clone().num_entries(), 6);   // old ones + new ones
                for chunk_detail in chunks.iter() {
                    assert!(storage.clone().has_chunk(&chunk_detail.hash));
                }
            }
            _ => panic!("datamap should be DataMap::Chunks"),
        }
        let mut se = SelfEncryptor::new(storage.clone(), data_map2);
        let fetched = se.read(0, bytes_len as u64 - 24);
        assert!(&fetched[..] == &bytes[..(bytes_len - 24) as usize]);
    }

    #[test]
    fn truncate_to_extend_from_datamap() {
        let storage = Arc::new(SimpleStorage::new());
        let bytes_len = MAX_CHUNK_SIZE * 3 - 24;
        let bytes = random_bytes(bytes_len as usize);
        let data_map: DataMap;
        {
            let mut se = SelfEncryptor::new(storage.clone(), DataMap::None);
            se.write(&bytes, 0);
            check_file_size(&se, bytes_len as u64);
            data_map = se.close();
        }
        let data_map2: DataMap;
        {
            // Start with an existing datamap.
            let mut se = SelfEncryptor::new(storage.clone(), data_map);
            se.truncate(bytes_len as u64 + 24);
            data_map2 = se.close();
        }
        assert_eq!(data_map2.len(), bytes_len as u64 + 24);
        match data_map2 {
            DataMap::Chunks(ref chunks) => {
                assert_eq!(chunks.len(), 3);
                assert_eq!(storage.clone().num_entries(), 6);   // old ones + new ones
                for chunk_detail in chunks.iter() {
                    assert!(storage.clone().has_chunk(&chunk_detail.hash));
                }
            }
            _ => panic!("datamap should be DataMap::Chunks"),
        }
        let mut se = SelfEncryptor::new(storage.clone(), data_map2);
        let fetched = se.read(0, bytes_len as u64 + 24);
        assert!(&fetched[..bytes_len as usize] == &bytes[..]);
        assert!(&fetched[bytes_len as usize..] == &[0u8; 24]);
    }

    #[test]
    fn large_100mb_file() {
        let storage = Arc::new(SimpleStorage::new());
        let data_map: DataMap;
        let number_of_chunks: u32 = 100;
        let bytes_len = MAX_CHUNK_SIZE as usize * number_of_chunks as usize;
        let bytes = random_bytes(bytes_len);
        {
            let mut se = SelfEncryptor::new(storage.clone(), DataMap::None);
            se.write(&bytes, 0);
            assert_eq!(se.get_num_chunks(), number_of_chunks);
            for i in 0..number_of_chunks - 1 {
                // preceding and next index, wrapped around
                let h = (i + number_of_chunks - 1) % number_of_chunks;
                let j = (i + 1) % number_of_chunks;
                assert_eq!(se.get_chunk_size(i), MAX_CHUNK_SIZE);
                assert_eq!(se.get_previous_chunk_number(i), h);
                assert_eq!(se.get_start_end_positions(i).0,
                           i as u64 * MAX_CHUNK_SIZE as u64);
                assert_eq!(se.get_start_end_positions(i).1,
                           j as u64 * MAX_CHUNK_SIZE as u64);
            }
            assert_eq!(se.get_previous_chunk_number(number_of_chunks),
                       number_of_chunks - 1);
            assert_eq!(se.get_start_end_positions(number_of_chunks).0,
                       number_of_chunks as u64 * MAX_CHUNK_SIZE as u64);
            assert_eq!(se.get_start_end_positions(number_of_chunks - 1).1,
                       ((number_of_chunks * MAX_CHUNK_SIZE) as u64));
            check_file_size(&se, bytes_len as u64);
            // check close
            data_map = se.close();
        }
        match data_map {
            DataMap::Chunks(ref chunks) => {
                assert_eq!(chunks.len(), number_of_chunks as usize);
                assert_eq!(storage.clone().num_entries(), number_of_chunks as usize);
                for chunk_detail in chunks.iter() {
                    assert!(storage.clone().has_chunk(&chunk_detail.hash));
                }
            }
            DataMap::Content(_) => panic!("shall not return DataMap::Content"),
            DataMap::None => panic!("shall not return DataMap::None"),
        }
        // check read and write
        let mut new_se = SelfEncryptor::new(storage.clone(), data_map);
        let fetched = new_se.read(0, bytes_len as u64);
        assert!(fetched == bytes);
    }

    #[test]
    fn write_starting_with_existing_datamap() {
        let my_storage = Arc::new(SimpleStorage::new());
        let part1_len = MIN_CHUNK_SIZE * 3;
        let part1_bytes = random_bytes(part1_len as usize);
        let data_map: DataMap;
        {
            let mut se = SelfEncryptor::new(my_storage.clone(), DataMap::None);
            se.write(&part1_bytes, 0);
            check_file_size(&se, part1_len as u64);
            data_map = se.close();
        }
        let part2_len = 1024;
        let part2_bytes = random_bytes(part2_len as usize);
        let full_len = part1_len + part2_len;
        let data_map2: DataMap;
        {
            // Start with an existing datamap.
            let mut se = SelfEncryptor::new(my_storage.clone(), data_map);
            se.write(&part2_bytes, part1_len as u64);
            // check_file_size(&se, full_len);
            data_map2 = se.close();
        }
        assert_eq!(data_map2.len(), full_len as u64);

        let mut se = SelfEncryptor::new(my_storage.clone(), data_map2);
        let fetched = se.read(0, full_len as u64);
        assert!(&part1_bytes[..] == &fetched[..part1_len as usize]);
        assert!(&part2_bytes[..] == &fetched[part1_len as usize..]);
    }

    #[test]
<<<<<<< HEAD
    fn write_starting_with_existing_datamap2() {
        let my_storage = Arc::new(SimpleStorage::new());
        let part1_len = MAX_CHUNK_SIZE * 3 - 24;
=======
    fn overwrite_starting_with_existing_datamap() {
        let my_storage = Arc::new(SimpleStorage::new());
        let part1_len = MAX_CHUNK_SIZE * 4;
>>>>>>> 39101609
        let part1_bytes = random_bytes(part1_len as usize);
        let data_map: DataMap;
        {
            let mut se = SelfEncryptor::new(my_storage.clone(), DataMap::None);
            se.write(&part1_bytes, 0);
            check_file_size(&se, part1_len as u64);
            data_map = se.close();
        }
<<<<<<< HEAD
        let part2_len = 1024;
        let part2_bytes = random_bytes(part2_len as usize);
        let full_len = part1_len + part2_len;
=======
        let part2_len = 2;
        let part2_bytes = random_bytes(part2_len);
>>>>>>> 39101609
        let data_map2: DataMap;
        {
            // Start with an existing datamap.
            let mut se = SelfEncryptor::new(my_storage.clone(), data_map);
<<<<<<< HEAD
            se.write(&part2_bytes, part1_len as u64);
            data_map2 = se.close();
        }
        assert_eq!(data_map2.len(), full_len as u64);
        match data_map2 {
            DataMap::Chunks(ref chunks) => {
                assert_eq!(chunks.len(), 4);
                assert_eq!(my_storage.clone().num_entries(), 7);   // old ones + new ones
                for chunk_detail in chunks.iter() {
                    assert!(my_storage.clone().has_chunk(&chunk_detail.hash));
                }
            }
            _ => panic!("datamap should be DataMap::Chunks"),
        }

        let mut se = SelfEncryptor::new(my_storage.clone(), data_map2);
        let fetched = se.read(0, full_len as u64);
        assert!(&part1_bytes[..] == &fetched[..part1_len as usize]);
        assert!(&part2_bytes[..] == &fetched[part1_len as usize..]);
=======
            // Overwrite. This and next two chunks will have to be re-encrypted.
            se.write(&part2_bytes, 2);
            data_map2 = se.close();
        }
        assert_eq!(data_map2.len(), part1_len as u64);

        let mut se = SelfEncryptor::new(my_storage.clone(), data_map2);
        let fetched = se.read(0, part1_len as u64);
        assert!(&part1_bytes[..2] == &fetched[..2]);
        assert!(&part2_bytes[..] == &fetched[2 .. 2 + part2_len]);
        assert!(&part1_bytes[2 + part2_len ..] == &fetched[2 + part2_len ..]);
>>>>>>> 39101609
    }

    fn create_vector_data_map(storage: Arc<SimpleStorage>, vec_len: usize) -> DataMap {
        let data: Vec<usize> = (0..vec_len).collect();
        let serialised_data: Vec<u8> = serialisation::serialise(&data)
                                           .expect("failed to serialise Vec<usize>");
        let mut self_encryptor = SelfEncryptor::new(storage, DataMap::None);
        self_encryptor.write(&serialised_data, 0);
        check_file_size(&self_encryptor, serialised_data.len() as u64);
        self_encryptor.close()
    }

    fn check_vector_data_map(storage: Arc<SimpleStorage>, vec_len: usize, datamap: &DataMap) {
        let mut self_encryptor = SelfEncryptor::new(storage, datamap.clone());
        let length = self_encryptor.len();
        let data_to_deserialise: Vec<u8> = self_encryptor.read(0, length);
        let data: Vec<usize> = serialisation::deserialise(&data_to_deserialise)
                                   .expect("failed to deserialise Vec<usize>");
        assert_eq!(data.len(), vec_len);
        for (index, data_char) in data.iter().enumerate() {
            assert_eq!(*data_char, index);
        }
    }

    #[test]
    fn serialised_vectors() {
        for vec_len in vec![1000, 2000, 5000, 10_000, 20_000, 50_000, 100_000, 20_0000, 50_0000,
                            1_000_000] {
            let storage = Arc::new(SimpleStorage::new());
            let datamap: DataMap = create_vector_data_map(storage.clone(), vec_len);
            check_vector_data_map(storage.clone(), vec_len, &datamap);
        }
    }

    #[test]
    fn get_chunk_number() {
        let my_storage = Arc::new(SimpleStorage::new());
        let mut se = SelfEncryptor::new(my_storage, DataMap::None);
        // Test chunk_number for files up to 3 * MIN_CHUNK_SIZE - 1.  Should be 0 for all bytes.
        let mut min_test_size = 0;
        let mut max_test_size = 3 * MIN_CHUNK_SIZE;
        for file_size in min_test_size..max_test_size {
            se.truncate(file_size as u64);
            for byte_index in 0..file_size {
                assert_eq!(se.get_chunk_number(byte_index as u64), 0);
            }
        }

        // Test chunk_number for files up to 3 * MAX_CHUNK_SIZE.  File should be thirded with any
        // extra bytes appended to last chunk.
        min_test_size = max_test_size;
        max_test_size = (3 * MAX_CHUNK_SIZE) + 1;
        let mut range = Range::new(90000, 100000);
        let mut rng = thread_rng();
        let step = range.sample(&mut rng);
        for file_size in (min_test_size..max_test_size).filter(|&elt| elt % step == 0) {
            se.truncate(file_size as u64);
            assert_eq!(se.get_num_chunks(), 3);
            let mut index_start;
            let mut index_end = 0;
            for chunk_index in 0..3 {
                index_start = index_end;
                index_end += se.get_chunk_size(chunk_index);
                for byte_index in index_start..index_end {
                    assert_eq!(se.get_chunk_number(byte_index as u64), chunk_index);
                }
            }
        }

        // Test chunk_number for files up to (3 * MAX_CHUNK_SIZE) + MIN_CHUNK_SIZE - 1.  First two
        // chunks should each have MAX_CHUNK_SIZE bytes, third chunk should have
        // (MAX_CHUNK_SIZE - MIN_CHUNK_SIZE) bytes, with final chunk containing remainder.
        min_test_size = max_test_size;
        max_test_size = (3 * MAX_CHUNK_SIZE) + MIN_CHUNK_SIZE;
        const CHUNK_0_START: u32 = 0;
        const CHUNK_0_END: u32 = MAX_CHUNK_SIZE - 1;
        const CHUNK_1_START: u32 = MAX_CHUNK_SIZE;
        const CHUNK_1_END: u32 = (2 * MAX_CHUNK_SIZE) - 1;
        const CHUNK_2_START: u32 = 2 * MAX_CHUNK_SIZE;
        for file_size in min_test_size..max_test_size {
            const CHUNK_2_END: u32 = (3 * MAX_CHUNK_SIZE) - MIN_CHUNK_SIZE - 1;
            se.truncate(file_size as u64);
            assert_eq!(se.get_num_chunks(), 4);
            let mut test_indices = vec![CHUNK_0_START,
                                        CHUNK_0_END,
                                        CHUNK_1_START,
                                        CHUNK_1_END,
                                        CHUNK_2_START,
                                        CHUNK_2_END];
            test_indices.append(&mut ((CHUNK_2_END + 1)..(file_size - 1)).collect::<Vec<_>>());
            for byte_index in test_indices {
                let expected_number = match byte_index {
                    CHUNK_0_START...CHUNK_0_END => 0,
                    CHUNK_1_START...CHUNK_1_END => 1,
                    CHUNK_2_START...CHUNK_2_END => 2,
                    _ => 3,
                };
                assert_eq!(se.get_chunk_number(byte_index as u64), expected_number);
            }
        }

        // Test chunk_number for files up to 4 * MAX_CHUNK_SIZE.  First three chunks should each
        // have MAX_CHUNK_SIZE bytes, fourth chunk containing remainder.
        min_test_size = max_test_size;
        max_test_size = 4 * MAX_CHUNK_SIZE;
        for file_size in (min_test_size..max_test_size).filter(|&elt| elt % step == 0) {
            const CHUNK_2_END: u32 = (3 * MAX_CHUNK_SIZE) - 1;
            se.truncate(file_size as u64);
            assert_eq!(se.get_num_chunks(), 4);
            let mut test_indices = vec![CHUNK_0_START,
                                        CHUNK_0_END,
                                        CHUNK_1_START,
                                        CHUNK_1_END,
                                        CHUNK_2_START,
                                        CHUNK_2_END];
            test_indices.append(&mut ((CHUNK_2_END + 1)..(file_size - 1)).collect::<Vec<_>>());
            for byte_index in test_indices {
                let expected_number = match byte_index {
                    CHUNK_0_START...CHUNK_0_END => 0,
                    CHUNK_1_START...CHUNK_1_END => 1,
                    CHUNK_2_START...CHUNK_2_END => 2,
                    _ => 3,
                };
                assert_eq!(se.get_chunk_number(byte_index as u64), expected_number);
            }
        }
    }
}<|MERGE_RESOLUTION|>--- conflicted
+++ resolved
@@ -1574,15 +1574,9 @@
     }
 
     #[test]
-<<<<<<< HEAD
     fn write_starting_with_existing_datamap2() {
         let my_storage = Arc::new(SimpleStorage::new());
         let part1_len = MAX_CHUNK_SIZE * 3 - 24;
-=======
-    fn overwrite_starting_with_existing_datamap() {
-        let my_storage = Arc::new(SimpleStorage::new());
-        let part1_len = MAX_CHUNK_SIZE * 4;
->>>>>>> 39101609
         let part1_bytes = random_bytes(part1_len as usize);
         let data_map: DataMap;
         {
@@ -1591,19 +1585,13 @@
             check_file_size(&se, part1_len as u64);
             data_map = se.close();
         }
-<<<<<<< HEAD
         let part2_len = 1024;
         let part2_bytes = random_bytes(part2_len as usize);
         let full_len = part1_len + part2_len;
-=======
-        let part2_len = 2;
-        let part2_bytes = random_bytes(part2_len);
->>>>>>> 39101609
         let data_map2: DataMap;
         {
             // Start with an existing datamap.
             let mut se = SelfEncryptor::new(my_storage.clone(), data_map);
-<<<<<<< HEAD
             se.write(&part2_bytes, part1_len as u64);
             data_map2 = se.close();
         }
@@ -1623,7 +1611,26 @@
         let fetched = se.read(0, full_len as u64);
         assert!(&part1_bytes[..] == &fetched[..part1_len as usize]);
         assert!(&part2_bytes[..] == &fetched[part1_len as usize..]);
-=======
+    }
+
+    #[test]
+    fn overwrite_starting_with_existing_datamap() {
+        let my_storage = Arc::new(SimpleStorage::new());
+        let part1_len = MAX_CHUNK_SIZE * 4;
+        let part1_bytes = random_bytes(part1_len as usize);
+        let data_map: DataMap;
+        {
+            let mut se = SelfEncryptor::new(my_storage.clone(), DataMap::None);
+            se.write(&part1_bytes, 0);
+            check_file_size(&se, part1_len as u64);
+            data_map = se.close();
+        }
+        let part2_len = 2;
+        let part2_bytes = random_bytes(part2_len);
+        let data_map2: DataMap;
+        {
+            // Start with an existing datamap.
+            let mut se = SelfEncryptor::new(my_storage.clone(), data_map);
             // Overwrite. This and next two chunks will have to be re-encrypted.
             se.write(&part2_bytes, 2);
             data_map2 = se.close();
@@ -1633,9 +1640,8 @@
         let mut se = SelfEncryptor::new(my_storage.clone(), data_map2);
         let fetched = se.read(0, part1_len as u64);
         assert!(&part1_bytes[..2] == &fetched[..2]);
-        assert!(&part2_bytes[..] == &fetched[2 .. 2 + part2_len]);
-        assert!(&part1_bytes[2 + part2_len ..] == &fetched[2 + part2_len ..]);
->>>>>>> 39101609
+        assert!(&part2_bytes[..] == &fetched[2..2 + part2_len]);
+        assert!(&part1_bytes[2 + part2_len..] == &fetched[2 + part2_len..]);
     }
 
     fn create_vector_data_map(storage: Arc<SimpleStorage>, vec_len: usize) -> DataMap {

--- conflicted
+++ resolved
@@ -293,22 +293,8 @@
     let name = self.my_datamap.get_sorted_chunks()[chunk_number as usize].hash.clone();
     // [TODO]: work out passing functors properly - 2015-03-02 07:00pm
     let kvp = &self.get_pad_iv_key(chunk_number);
-<<<<<<< HEAD
-    let dec = &encryption::decrypt(&self.storage.get(name), &kvp.2[..],
-                                   &kvp.1[..]).ok().unwrap();
-    xor(&dec, &kvp.0)
-=======
     let xor_result = xor(&self.storage.get(name), &kvp.0);
     return encryption::decrypt(&xor_result, &kvp.2[..], &kvp.1[..]).ok().unwrap();
-  }
-
-    fn encrypt_chunk(&self, chunk_number : u32, content : Vec<u8>)->Vec<u8> {
-    let name = self.my_datamap.get_sorted_chunks()[chunk_number as usize].hash.clone();
-    // [TODO]: work out passing functors properly - 2015-03-02 07:00pm
-    let kvp = &self.get_pad_iv_key(chunk_number);
-    let enc = &encryption::encrypt(&content, &kvp.2[..], &kvp.1[..]).ok().unwrap();
-    xor(&enc, &kvp.0)
->>>>>>> 90f0736b
   }
 
   fn encrypt_chunk(&self, chunk_number : u32, content : Vec<u8>)->Vec<u8> {
@@ -318,7 +304,6 @@
     let enc = &encryption::encrypt(&content, &kvp.2[..], &kvp.1[..]).ok().unwrap();
     xor(&enc, &kvp.0)
   }
-
 
   // Helper methods
   fn get_num_chunks(&self)->u32 {
